/**
 * Copyright 2009 The Apache Software Foundation
 *
 * Licensed to the Apache Software Foundation (ASF) under one
 * or more contributor license agreements.  See the NOTICE file
 * distributed with this work for additional information
 * regarding copyright ownership.  The ASF licenses this file
 * to you under the Apache License, Version 2.0 (the
 * "License"); you may not use this file except in compliance
 * with the License.  You may obtain a copy of the License at
 *
 *     http://www.apache.org/licenses/LICENSE-2.0
 *
 * Unless required by applicable law or agreed to in writing, software
 * distributed under the License is distributed on an "AS IS" BASIS,
 * WITHOUT WARRANTIES OR CONDITIONS OF ANY KIND, either express or implied.
 * See the License for the specific language governing permissions and
 * limitations under the License.
 */
package org.apache.hadoop.hbase.regionserver;

import java.io.EOFException;
import java.io.IOException;
import java.io.UnsupportedEncodingException;
import java.util.ArrayList;
import java.util.Collection;
import java.util.HashMap;
import java.util.List;
import java.util.Map;
import java.util.NavigableMap;
import java.util.NavigableSet;
import java.util.Set;
import java.util.TreeSet;
import java.util.SortedSet;
import java.util.concurrent.ConcurrentSkipListMap;
import java.util.concurrent.CopyOnWriteArraySet;
import java.util.concurrent.locks.ReentrantReadWriteLock;

import org.apache.commons.logging.Log;
import org.apache.commons.logging.LogFactory;
import org.apache.hadoop.fs.FileStatus;
import org.apache.hadoop.fs.FileSystem;
import org.apache.hadoop.fs.Path;
import org.apache.hadoop.hbase.HBaseConfiguration;
import org.apache.hadoop.hbase.HColumnDescriptor;
import org.apache.hadoop.hbase.HConstants;
import org.apache.hadoop.hbase.HRegionInfo;
import org.apache.hadoop.hbase.KeyValue;
import org.apache.hadoop.hbase.RemoteExceptionHandler;
import org.apache.hadoop.hbase.KeyValue.KeyComparator;
import org.apache.hadoop.hbase.client.Get;
import org.apache.hadoop.hbase.client.Scan;
import org.apache.hadoop.hbase.io.HeapSize;
import org.apache.hadoop.hbase.io.hfile.Compression;
import org.apache.hadoop.hbase.io.hfile.HFile;
import org.apache.hadoop.hbase.io.hfile.HFileScanner;
import org.apache.hadoop.hbase.io.hfile.HFile.Reader;
import org.apache.hadoop.hbase.util.Bytes;
import org.apache.hadoop.hbase.util.ClassSize;
import org.apache.hadoop.hbase.util.FSUtils;
import org.apache.hadoop.io.SequenceFile;
import org.apache.hadoop.util.Progressable;
import org.apache.hadoop.util.StringUtils;

/**
  * A Store holds a column family in a Region.  Its a memstore and a set of zero
  * or more StoreFiles, which stretch backwards over time.
  *
  * <p>There's no reason to consider append-logging at this level; all logging 
  * and locking is handled at the HRegion level.  Store just provides
  * services to manage sets of StoreFiles.  One of the most important of those
  * services is compaction services where files are aggregated once they pass
  * a configurable threshold.
  *
  * <p>The only thing having to do with logs that Store needs to deal with is
  * the reconstructionLog.  This is a segment of an HRegion's log that might
  * NOT be present upon startup.  If the param is NULL, there's nothing to do.
  * If the param is non-NULL, we need to process the log to reconstruct
  * a TreeMap that might not have been written to disk before the process
  * died.
  *
  * <p>It's assumed that after this constructor returns, the reconstructionLog
  * file will be deleted (by whoever has instantiated the Store).
 *
 * <p>Locking and transactions are handled at a higher level.  This API should
 * not be called directly but by an HRegion manager.
 */
public class Store implements HConstants, HeapSize {
  static final Log LOG = LogFactory.getLog(Store.class);
  /**
   * Comparator that looks at columns and compares their family portions.
   * Presumes columns have already been checked for presence of delimiter.
   * If no delimiter present, presume the buffer holds a store name so no need
   * of a delimiter.
   */
  protected final MemStore memstore;
  // This stores directory in the filesystem.
  private final Path homedir;
  private final HRegion region;
  private final HColumnDescriptor family;
  final FileSystem fs;
  private final HBaseConfiguration conf;
  // ttl in milliseconds.
  protected long ttl;
  private long majorCompactionTime;
  private int maxFilesToCompact;
  private final long desiredMaxFileSize;
  private volatile long storeSize = 0L;
  private final Object flushLock = new Object();
  final ReentrantReadWriteLock lock = new ReentrantReadWriteLock();
  final byte [] storeName;
  private final String storeNameStr;
  private final boolean inMemory;

  /*
   * Sorted Map of readers keyed by maximum edit sequence id (Most recent should
   * be last in in list).  ConcurrentSkipListMap is lazily consistent so no
   * need to lock it down when iterating; iterator view is that of when the
   * iterator was taken out.
   */
  private final NavigableMap<Long, StoreFile> storefiles =
    new ConcurrentSkipListMap<Long, StoreFile>();

  // All access must be synchronized.
  private final CopyOnWriteArraySet<ChangedReadersObserver> changedReaderObservers =
    new CopyOnWriteArraySet<ChangedReadersObserver>();

  // The most-recent log-seq-ID.  The most-recent such ID means we can ignore
  // all log messages up to and including that ID (because they're already
  // reflected in the TreeMaps).
  private volatile long maxSeqId = -1;

  // The most-recent log-seq-id before we recovered from the LOG.
  private long maxSeqIdBeforeLogRecovery = -1;

  private final Path regionCompactionDir;
  private final Object compactLock = new Object();
  private final int compactionThreshold;
  private final int blocksize;
  private final boolean blockcache;
  private final Compression.Algorithm compression;
  
  // Comparing KeyValues
  final KeyValue.KVComparator comparator;
  final KeyValue.KVComparator comparatorIgnoringType;

  /**
   * Constructor
   * @param basedir qualified path under which the region directory lives;
   * generally the table subdirectory
   * @param region
   * @param family HColumnDescriptor for this column
   * @param fs file system object
   * @param reconstructionLog existing log file to apply if any
   * @param conf configuration object
   * @param reporter Call on a period so hosting server can report we're
   * making progress to master -- otherwise master might think region deploy
   * failed.  Can be null.
   * @throws IOException
   */
  protected Store(Path basedir, HRegion region, HColumnDescriptor family,
    FileSystem fs, Path reconstructionLog, HBaseConfiguration conf,
    final Progressable reporter)
  throws IOException {
    HRegionInfo info = region.regionInfo;
    this.homedir = getStoreHomedir(basedir, info.getEncodedName(),
      family.getName());
    this.region = region;
    this.family = family;
    this.fs = fs;
    this.conf = conf;
    this.blockcache = family.isBlockCacheEnabled();
    this.blocksize = family.getBlocksize();
    this.compression = family.getCompression();
    this.comparator = info.getComparator();
    this.comparatorIgnoringType = this.comparator.getComparatorIgnoringType();
    // getTimeToLive returns ttl in seconds.  Convert to milliseconds.
    this.ttl = family.getTimeToLive();
    if (ttl == HConstants.FOREVER) {
      // default is unlimited ttl.
      ttl = Long.MAX_VALUE;
    } else if (ttl == -1) {
      ttl = Long.MAX_VALUE;
    } else {
      // second -> ms adjust for user data
      this.ttl *= 1000;
    }
    this.memstore = new MemStore(this.comparator);
    this.regionCompactionDir = new Path(HRegion.getCompactionDir(basedir), 
        Integer.toString(info.getEncodedName()));
    this.storeName = this.family.getName();
    this.storeNameStr = Bytes.toString(this.storeName);

    // By default, we compact if an HStore has more than
    // MIN_COMMITS_FOR_COMPACTION map files
    this.compactionThreshold =
      conf.getInt("hbase.hstore.compactionThreshold", 3);
    
    // Check if this is in-memory store
    this.inMemory = family.isInMemory();
    
    // By default we split region if a file > DEFAULT_MAX_FILE_SIZE.
    long maxFileSize = info.getTableDesc().getMaxFileSize();
    if (maxFileSize == HConstants.DEFAULT_MAX_FILE_SIZE) {
      maxFileSize = conf.getLong("hbase.hregion.max.filesize",
        HConstants.DEFAULT_MAX_FILE_SIZE);
    }
    this.desiredMaxFileSize = maxFileSize;

    this.majorCompactionTime =
      conf.getLong(HConstants.MAJOR_COMPACTION_PERIOD, 86400000);
    if (family.getValue(HConstants.MAJOR_COMPACTION_PERIOD) != null) {
      String strCompactionTime =
        family.getValue(HConstants.MAJOR_COMPACTION_PERIOD);
      this.majorCompactionTime = (new Long(strCompactionTime)).longValue();
    }

    this.maxFilesToCompact = conf.getInt("hbase.hstore.compaction.max", 10);

    // loadStoreFiles calculates this.maxSeqId. as side-effect.
    this.storefiles.putAll(loadStoreFiles());

    this.maxSeqIdBeforeLogRecovery = this.maxSeqId;

    // Do reconstruction log.
    long newId = runReconstructionLog(reconstructionLog, this.maxSeqId, reporter);
    if (newId != -1) {
      this.maxSeqId = newId; // start with the log id we just recovered.
    }
  }
    
  HColumnDescriptor getFamily() {
    return this.family;
  }

  long getMaxSequenceId() {
    return this.maxSeqId;
  }
  
  long getMaxSeqIdBeforeLogRecovery() {
    return maxSeqIdBeforeLogRecovery;
  }

  /**
   * @param tabledir
   * @param encodedName Encoded region name.
   * @param family
   * @return Path to family/Store home directory.
   */
  public static Path getStoreHomedir(final Path tabledir,
      final int encodedName, final byte [] family) {
    return new Path(tabledir, new Path(Integer.toString(encodedName),
      new Path(Bytes.toString(family))));
  }

  /*
   * Run reconstruction log
   * @param reconstructionLog
   * @param msid
   * @param reporter
   * @return the new max sequence id as per the log
   * @throws IOException
   */
  private long runReconstructionLog(final Path reconstructionLog,
    final long msid, final Progressable reporter)
  throws IOException {
    try {
      return doReconstructionLog(reconstructionLog, msid, reporter);
    } catch (EOFException e) {
      // Presume we got here because of lack of HADOOP-1700; for now keep going
      // but this is probably not what we want long term.  If we got here there
      // has been data-loss
      LOG.warn("Exception processing reconstruction log " + reconstructionLog +
        " opening " + Bytes.toString(this.storeName) +
        " -- continuing.  Probably lack-of-HADOOP-1700 causing DATA LOSS!", e);
    } catch (IOException e) {
      // Presume we got here because of some HDFS issue. Don't just keep going.
      // Fail to open the HStore.  Probably means we'll fail over and over
      // again until human intervention but alternative has us skipping logs
      // and losing edits: HBASE-642.
      LOG.warn("Exception processing reconstruction log " + reconstructionLog +
        " opening " + Bytes.toString(this.storeName), e);
      throw e;
    }
    return -1;
  }

  /*
   * Read the reconstructionLog to see whether we need to build a brand-new 
   * file out of non-flushed log entries.  
   *
   * We can ignore any log message that has a sequence ID that's equal to or 
   * lower than maxSeqID.  (Because we know such log messages are already 
   * reflected in the HFiles.)
   *
   * @return the new max sequence id as per the log, or -1 if no log recovered
   */
  private long doReconstructionLog(final Path reconstructionLog,
    final long maxSeqID, final Progressable reporter)
  throws UnsupportedEncodingException, IOException {
    if (reconstructionLog == null || !this.fs.exists(reconstructionLog)) {
      // Nothing to do.
      return -1;
    }
    FileStatus stat = this.fs.getFileStatus(reconstructionLog);
    if (stat.getLen() <= 0) {
      LOG.warn("Passed reconstruction log " + reconstructionLog +
        " is zero-length. Deleting existing file");
<<<<<<< HEAD
       fs.delete(reconstructionLog, false);
=======
      fs.delete(reconstructionLog, false);
>>>>>>> b9e41678
      return -1;
    }

    // TODO: This could grow large and blow heap out.  Need to get it into
    // general memory usage accounting.
    long maxSeqIdInLog = -1;
    long firstSeqIdInLog = -1;
    // TODO: Move this memstoring over into MemStore.
    KeyValueSkipListSet reconstructedCache =
      new KeyValueSkipListSet(this.comparator);
    SequenceFile.Reader logReader = new SequenceFile.Reader(this.fs,
      reconstructionLog, this.conf);
    try {
      HLogKey key = HLog.newKey(conf);
      WALEdit edits = new WALEdit();
      long skippedEdits = 0;
      long editsCount = 0;
      // How many edits to apply before we send a progress report.
      int reportInterval =
        this.conf.getInt("hbase.hstore.report.interval.edits", 2000);

      // TBD: Need to add an exception handler around logReader.next.
      //
      // A transaction now appears as a single edit. If logReader.next()
      // returns an exception, then it must be a incomplete/partial
      // transaction at the end of the file. Rather than bubble up
      // the exception, we should catch it and simply ignore the
      // partial transaction during this recovery phase.
      //
      while (logReader.next(key, edits)) {
        if (firstSeqIdInLog == -1) {
          firstSeqIdInLog = key.getLogSeqNum();
        }
        maxSeqIdInLog = Math.max(maxSeqIdInLog, key.getLogSeqNum());
        if (key.getLogSeqNum() <= maxSeqID) {
          skippedEdits++;
          continue;
        }
        for (KeyValue kv : edits.getKeyValues())
        {
          // Check this edit is for me. Also, guard against writing the special
          // METACOLUMN info such as HBASE::CACHEFLUSH entries
          if (kv.matchingFamily(HLog.METAFAMILY) ||
              !Bytes.equals(key.getRegionName(), region.regionInfo.getRegionName()) ||
              !kv.matchingFamily(family.getName())) {
              continue;
            }
          // Add anything as value as long as we use same instance each time.
          reconstructedCache.add(kv);
        }

        editsCount++;
        // Every 2k edits, tell the reporter we're making progress.
        // Have seen 60k edits taking 3minutes to complete.
        if (reporter != null && (editsCount % reportInterval) == 0) {
          reporter.progress();
        }
        // Instantiate a new KeyValue to perform Writable on
        edits = new WALEdit();
      }
      if (LOG.isDebugEnabled()) {
        LOG.debug("Applied " + editsCount + ", skipped " + skippedEdits +
          "; store maxSeqID=" + maxSeqID +
          ", firstSeqIdInLog=" + firstSeqIdInLog +
          ", maxSeqIdInLog=" + maxSeqIdInLog);
      }
    } finally {
      logReader.close();
    }

    if (reconstructedCache.size() > 0) {
      // We create a "virtual flush" at maxSeqIdInLog+1.
      if (LOG.isDebugEnabled()) {
        LOG.debug("flushing reconstructionCache");
      }

      long newFileSeqNo = maxSeqIdInLog + 1;
      StoreFile sf = internalFlushCache(reconstructedCache, newFileSeqNo);
      // add it to the list of store files with maxSeqIdInLog+1
      if (sf == null) {
        throw new IOException("Flush failed with a null store file");
      }
      // Add new file to store files.  Clear snapshot too while we have the
      // Store write lock.
      this.storefiles.put(newFileSeqNo, sf);
      notifyChangedReadersObservers();

      return newFileSeqNo;
    }
    return -1; // the reconstructed cache was 0 sized
  }

  /*
   * Creates a series of StoreFile loaded from the given directory.
   * @throws IOException
   */
  private Map<Long, StoreFile> loadStoreFiles()
  throws IOException {
    Map<Long, StoreFile> results = new HashMap<Long, StoreFile>();
    FileStatus files[] = this.fs.listStatus(this.homedir);
    for (int i = 0; files != null && i < files.length; i++) {
      // Skip directories.
      if (files[i].isDir()) {
        continue;
      }
      Path p = files[i].getPath();
      // Check for empty file.  Should never be the case but can happen
      // after data loss in hdfs for whatever reason (upgrade, etc.): HBASE-646
      if (this.fs.getFileStatus(p).getLen() <= 0) {
        LOG.warn("Skipping " + p + " because its empty. HBASE-646 DATA LOSS?");
        continue;
      }
      StoreFile curfile = null;
      try {
        curfile = new StoreFile(fs, p, blockcache, this.conf, this.inMemory);
      } catch (IOException ioe) {
        LOG.warn("Failed open of " + p + "; presumption is that file was " +
          "corrupted at flush and lost edits picked up by commit log replay. " +
          "Verify!", ioe);
        continue;
      }
      long storeSeqId = curfile.getMaxSequenceId();
      if (storeSeqId > this.maxSeqId) {
        this.maxSeqId = storeSeqId;
      }
      long length = curfile.getReader().length();
      this.storeSize += length;
      if (LOG.isDebugEnabled()) {
        LOG.debug("loaded " + FSUtils.getPath(p) + ", isReference=" +
          curfile.isReference() + ", sequence id=" + storeSeqId +
          ", length=" + length + ", majorCompaction=" +
          curfile.isMajorCompaction());
      }
      results.put(Long.valueOf(storeSeqId), curfile);
    }
    return results;
  }

  /**
   * Adds a value to the memstore
   * 
   * @param kv
   * @return memstore size delta
   */
  protected long add(final KeyValue kv) {
    lock.readLock().lock();
    try {
      return this.memstore.add(kv);
    } finally {
      lock.readLock().unlock();
    }
  }

  /**
   * Adds a value to the memstore
   * 
   * @param kv
   * @return memstore size delta
   */
  protected long delete(final KeyValue kv) {
    lock.readLock().lock();
    try {
      return this.memstore.delete(kv);
    } finally {
      lock.readLock().unlock();
    }
  }

  /**
   * @return All store files.
   */
  NavigableMap<Long, StoreFile> getStorefiles() {
    return this.storefiles;
  }

  /**
   * Close all the readers
   * 
   * We don't need to worry about subsequent requests because the HRegion holds
   * a write lock that will prevent any more reads or writes.
   * 
   * @throws IOException
   */
  List<StoreFile> close() throws IOException {
    this.lock.writeLock().lock();
    try {
      ArrayList<StoreFile> result =
        new ArrayList<StoreFile>(storefiles.values());
      // Clear so metrics doesn't find them.
      this.storefiles.clear();
      for (StoreFile f: result) {
        f.close();
      }
      LOG.debug("closed " + this.storeNameStr);
      return result;
    } finally {
      this.lock.writeLock().unlock();
    }
  }

  /**
   * Snapshot this stores memstore.  Call before running
   * {@link #flushCache(long, java.util.SortedSet)} so it has some work to do.
   */
  void snapshot() {
    this.memstore.snapshot();
  }

  /**
   * Write out current snapshot.  Presumes {@link #snapshot()} has been called
   * previously.
   * @param logCacheFlushId flush sequence number
   * @return true if a compaction is needed
   * @throws IOException
   */
  private StoreFile flushCache(final long logCacheFlushId,
    SortedSet<KeyValue> snapshot) throws IOException {
    // If an exception happens flushing, we let it out without clearing
    // the memstore snapshot.  The old snapshot will be returned when we say
    // 'snapshot', the next time flush comes around.
    return internalFlushCache(snapshot, logCacheFlushId);
  }

  /*
   * @param cache
   * @param logCacheFlushId
   * @return StoreFile created.
   * @throws IOException
   */
  private StoreFile internalFlushCache(final SortedSet<KeyValue> set,
    final long logCacheFlushId)
  throws IOException {
    HFile.Writer writer = null;
    long flushed = 0;
    // Don't flush if there are no entries.
    if (set.size() == 0) {
      return null;
    }
    long oldestTimestamp = System.currentTimeMillis() - ttl;
    // TODO:  We can fail in the below block before we complete adding this
    // flush to list of store files.  Add cleanup of anything put on filesystem
    // if we fail.
    synchronized (flushLock) {
      // A. Write the map out to the disk
      writer = getWriter();
      int entries = 0;
      try {
        for (KeyValue kv: set) {
          if (!isExpired(kv, oldestTimestamp)) {
            writer.append(kv);
            entries++;
            flushed += this.memstore.heapSizeChange(kv, true);
          }
        }
      } finally {
        // Write out the log sequence number that corresponds to this output
        // hfile.  The hfile is current up to and including logCacheFlushId.
        StoreFile.appendMetadata(writer, logCacheFlushId);
        writer.close();
      }
    }
    StoreFile sf = new StoreFile(this.fs, writer.getPath(), blockcache, 
      this.conf, this.inMemory);
    Reader r = sf.getReader();
    this.storeSize += r.length();
    if(LOG.isDebugEnabled()) {
      LOG.debug("Added " + sf + ", entries=" + r.getEntries() +
        ", sequenceid=" + logCacheFlushId +
        ", memsize=" + StringUtils.humanReadableInt(flushed) +
        ", filesize=" + StringUtils.humanReadableInt(r.length()) +
        " to " + this.region.regionInfo.getRegionNameAsString());
    }
    return sf;
  }

  /**
   * @return Writer for this store.
   * @throws IOException
   */
  HFile.Writer getWriter() throws IOException {
    return getWriter(this.homedir);
  }

  /*
   * @return Writer for this store.
   * @param basedir Directory to put writer in.
   * @throws IOException
   */
  private HFile.Writer getWriter(final Path basedir) throws IOException {
    return StoreFile.getWriter(this.fs, basedir, this.blocksize,
        this.compression, this.comparator.getRawComparator());
  }

  /*
   * Change storefiles adding into place the Reader produced by this new flush.
   * @param logCacheFlushId
   * @param sf
   * @param set That was used to make the passed file <code>p</code>.
   * @throws IOException
   * @return Whether compaction is required.
   */
  private boolean updateStorefiles(final long logCacheFlushId,
    final StoreFile sf, final SortedSet<KeyValue> set)
  throws IOException {
    this.lock.writeLock().lock();
    try {
      this.storefiles.put(Long.valueOf(logCacheFlushId), sf);

      this.memstore.clearSnapshot(set);

      // Tell listeners of the change in readers.
      notifyChangedReadersObservers();

      return this.storefiles.size() >= this.compactionThreshold;
    } finally {
      this.lock.writeLock().unlock();
    }
  }

  /*
   * Notify all observers that set of Readers has changed.
   * @throws IOException
   */
  private void notifyChangedReadersObservers() throws IOException {
    for (ChangedReadersObserver o: this.changedReaderObservers) {
      o.updateReaders();
    }
  }

  /*
   * @param o Observer who wants to know about changes in set of Readers
   */
  void addChangedReaderObserver(ChangedReadersObserver o) {
    this.changedReaderObservers.add(o);
  }

  /*
   * @param o Observer no longer interested in changes in set of Readers.
   */
  void deleteChangedReaderObserver(ChangedReadersObserver o) {
    if (!this.changedReaderObservers.remove(o)) {
      LOG.warn("Not in set" + o);
    }
  }

  //////////////////////////////////////////////////////////////////////////////
  // Compaction
  //////////////////////////////////////////////////////////////////////////////

  /**
   * Compact the StoreFiles.  This method may take some time, so the calling 
   * thread must be able to block for long periods.
   * 
   * <p>During this time, the Store can work as usual, getting values from
   * StoreFiles and writing new StoreFiles from the memstore.
   * 
   * Existing StoreFiles are not destroyed until the new compacted StoreFile is 
   * completely written-out to disk.
   *
   * <p>The compactLock prevents multiple simultaneous compactions.
   * The structureLock prevents us from interfering with other write operations.
   * 
   * <p>We don't want to hold the structureLock for the whole time, as a compact() 
   * can be lengthy and we want to allow cache-flushes during this period.
   * 
   * @param mc True to force a major compaction regardless of thresholds
   * @return row to split around if a split is needed, null otherwise
   * @throws IOException
   */
  StoreSize compact(final boolean mc) throws IOException {
    boolean forceSplit = this.region.shouldSplit(false);
    boolean majorcompaction = mc;
    synchronized (compactLock) {
      // filesToCompact are sorted oldest to newest.
      List<StoreFile> filesToCompact =
        new ArrayList<StoreFile>(this.storefiles.values());
      if (filesToCompact.isEmpty()) {
        LOG.debug(this.storeNameStr + ": no store files to compact");
        return null;
      }

      // Max-sequenceID is the last key of the storefiles TreeMap
      long maxId = this.storefiles.lastKey().longValue();

      // Check to see if we need to do a major compaction on this region.
      // If so, change doMajorCompaction to true to skip the incremental
      // compacting below. Only check if doMajorCompaction is not true.
      if (!majorcompaction) {
        majorcompaction = isMajorCompaction(filesToCompact);
      }

      boolean references = hasReferences(filesToCompact);
      if (!majorcompaction && !references && 
          (forceSplit || (filesToCompact.size() < compactionThreshold))) {
        return checkSplit(forceSplit);
      }

      if (!fs.exists(this.regionCompactionDir) &&
          !fs.mkdirs(this.regionCompactionDir)) {
        LOG.warn("Mkdir on " + this.regionCompactionDir.toString() + " failed");
        return checkSplit(forceSplit);
      }

      // HBASE-745, preparing all store file sizes for incremental compacting
      // selection.
      int countOfFiles = filesToCompact.size();
      long totalSize = 0;
      long [] fileSizes = new long[countOfFiles];
      long skipped = 0;
      int point = 0;
      for (int i = 0; i < countOfFiles; i++) {
        StoreFile file = filesToCompact.get(i);
        Path path = file.getPath();
        if (path == null) {
          LOG.warn("Path is null for " + file);
          return null;
        }
        Reader r = file.getReader();
        if (r == null) {
          LOG.warn("StoreFile " + file + " has a null Reader");
          return null;
        }
        long len = file.getReader().length();
        fileSizes[i] = len;
        totalSize += len;
      }
 
      if (!majorcompaction && !references) {
        // Here we select files for incremental compaction.  
        // The rule is: if the largest(oldest) one is more than twice the 
        // size of the second, skip the largest, and continue to next...,
        // until we meet the compactionThreshold limit.

        // A problem with the above heuristic is that we could go through all of
        // filesToCompact and the above condition could hold for all files and
        // we'd end up with nothing to compact.  To protect against this, we'll
<<<<<<< HEAD
        // compact the tail -- up to the last 4 files -- of filesToCompact
        // regardless.
        int tail = Math.min(countOfFiles, 4);
=======
        // compact the tail -- up to the last 3 files -- of filesToCompact
        // regardless.
        int tail = Math.min(countOfFiles, 3);
>>>>>>> b9e41678
        for (point = 0; point < (countOfFiles - tail); point++) {
          if (((fileSizes[point] < fileSizes[point + 1] * 2) &&
               (countOfFiles - point) <= maxFilesToCompact)) {
            break;
          }
          skipped += fileSizes[point];
        }
        filesToCompact = new ArrayList<StoreFile>(filesToCompact.subList(point,
          countOfFiles));
        if (filesToCompact.size() <= 1) {
          if (LOG.isDebugEnabled()) {
            LOG.debug("Skipped compaction of 1 file; compaction size of " +
              this.storeNameStr + ": " +
              StringUtils.humanReadableInt(totalSize) + "; Skipped " + point +
              " files, size: " + skipped);
          }
          return checkSplit(forceSplit);
        }
        if (LOG.isDebugEnabled()) {
          LOG.debug("Compaction size of " + this.storeNameStr + ": " +
            StringUtils.humanReadableInt(totalSize) + "; Skipped " + point +
            " file(s), size: " + skipped);
        }
      }
 
      // Ready to go.  Have list of files to compact.
      LOG.debug("Started compaction of " + filesToCompact.size() + " file(s)" +
        (references? ", hasReferences=true,": " ") + " into " +
          FSUtils.getPath(this.regionCompactionDir) + ", seqid=" + maxId);
      HFile.Writer writer = compact(filesToCompact, majorcompaction, maxId);
      // Move the compaction into place.
      StoreFile sf = completeCompaction(filesToCompact, writer);
      if (LOG.isDebugEnabled()) {
        LOG.debug("Completed" + (majorcompaction? " major ": " ") +
          "compaction of " + this.storeNameStr +
          "; new storefile is " + (sf == null? "none": sf.toString()) +
          "; store size is " + StringUtils.humanReadableInt(storeSize));
      }
    }
    return checkSplit(forceSplit);
  }

  /*
   * @param files
   * @return True if any of the files in <code>files</code> are References.
   */
  private boolean hasReferences(Collection<StoreFile> files) {
    if (files != null && files.size() > 0) {
      for (StoreFile hsf: files) {
        if (hsf.isReference()) {
          return true;
        }
      }
    }
    return false;
  }

  /*
   * Gets lowest timestamp from files in a dir
   * 
   * @param fs
   * @param dir
   * @throws IOException
   */
  private static long getLowestTimestamp(FileSystem fs, Path dir)
  throws IOException {
    FileStatus[] stats = fs.listStatus(dir);
    if (stats == null || stats.length == 0) {
      return 0l;
    }
    long lowTimestamp = Long.MAX_VALUE;
    for (int i = 0; i < stats.length; i++) {
      long timestamp = stats[i].getModificationTime();
      if (timestamp < lowTimestamp){
        lowTimestamp = timestamp;
      }
    }
    return lowTimestamp;
  }

  /*
   * @return True if we should run a major compaction.
   */
  boolean isMajorCompaction() throws IOException {
    List<StoreFile> filesToCompact = null;
    // filesToCompact are sorted oldest to newest.
    filesToCompact = new ArrayList<StoreFile>(this.storefiles.values());
    return isMajorCompaction(filesToCompact);
  }

  /*
   * @param filesToCompact Files to compact. Can be null.
   * @return True if we should run a major compaction.
   */
  private boolean isMajorCompaction(final List<StoreFile> filesToCompact)
  throws IOException {
    boolean result = false;
    if (filesToCompact == null || filesToCompact.isEmpty()) {
      return result;
    }
    long lowTimestamp = getLowestTimestamp(fs,
      filesToCompact.get(0).getPath().getParent());
    long now = System.currentTimeMillis();
    if (lowTimestamp > 0l && lowTimestamp < (now - this.majorCompactionTime)) {
      // Major compaction time has elapsed.
      long elapsedTime = now - lowTimestamp;
      if (filesToCompact.size() == 1 &&
          filesToCompact.get(0).isMajorCompaction() &&
          (this.ttl == HConstants.FOREVER || elapsedTime < this.ttl)) {
        if (LOG.isDebugEnabled()) {
          LOG.debug("Skipping major compaction of " + this.storeNameStr +
            " because one (major) compacted file only and elapsedTime " +
            elapsedTime + "ms is < ttl=" + this.ttl);
        }
      } else {
        if (LOG.isDebugEnabled()) {
          LOG.debug("Major compaction triggered on store " + this.storeNameStr +
            "; time since last major compaction " + (now - lowTimestamp) + "ms");
        }
        result = true;
      }
    }
    return result;
  }

  /**
   * Do a minor/major compaction.  Uses the scan infrastructure to make it easy.
   * 
   * @param filesToCompact which files to compact
   * @param majorCompaction true to major compact (prune all deletes, max versions, etc)
   * @param maxId Readers maximum sequence id.
   * @return Product of compaction or null if all cells expired or deleted and
   * nothing made it through the compaction.
   * @throws IOException
   */
  private HFile.Writer compact(final List<StoreFile> filesToCompact,
      final boolean majorCompaction, final long maxId)
  throws IOException {
    // For each file, obtain a scanner:
    KeyValueScanner [] scanners = new KeyValueScanner[filesToCompact.size()];
    for (int i = 0; i < filesToCompact.size(); ++i) {
      Reader r = filesToCompact.get(i).getReader();
      if (r == null) {
        LOG.warn("StoreFile " + filesToCompact.get(i) + " has a null Reader");
        continue;
      }
      // Instantiate HFile.Reader.Scanner to not cache blocks and not use pread
      scanners[i] = new StoreFileScanner(r.getScanner(false, false));
    }

    // Make the instantiation lazy in case compaction produces no product; i.e.
    // where all source cells are expired or deleted.
    HFile.Writer writer = null;
    try {
    if (majorCompaction) {
      InternalScanner scanner = null;
      try {
        Scan scan = new Scan();
        scan.setMaxVersions(family.getMaxVersions());
        scanner = new StoreScanner(this, scan, scanners);
        // since scanner.next() can return 'false' but still be delivering data,
        // we have to use a do/while loop.
        ArrayList<KeyValue> kvs = new ArrayList<KeyValue>();
        boolean more = true;
        while (more) {
          more = scanner.next(kvs);
          // output to writer:
          for (KeyValue kv : kvs) {
            if (writer == null) {
              writer = getWriter(this.regionCompactionDir);
            }
            writer.append(kv);
          }
          kvs.clear();
        }
      } finally {
        if (scanner != null) {
          scanner.close();
        }
      }
    } else {
      MinorCompactingStoreScanner scanner = null;
      try {
        scanner = new MinorCompactingStoreScanner(this, scanners);
        writer = getWriter(this.regionCompactionDir);
        while (scanner.next(writer)) {
          // Nothing to do
        }
      } finally {
        if (scanner != null)
          scanner.close();
      }
    }
    } finally {
      if (writer != null) {
        StoreFile.appendMetadata(writer, maxId, majorCompaction);
        writer.close();
      }
    }
    return writer;
  }

  /*
   * It's assumed that the compactLock  will be acquired prior to calling this 
   * method!  Otherwise, it is not thread-safe!
   *
   * <p>It works by processing a compaction that's been written to disk.
   * 
   * <p>It is usually invoked at the end of a compaction, but might also be
   * invoked at HStore startup, if the prior execution died midway through.
   * 
   * <p>Moving the compacted TreeMap into place means:
   * <pre>
   * 1) Moving the new compacted StoreFile into place
   * 2) Unload all replaced StoreFile, close and collect list to delete.
   * 3) Loading the new TreeMap.
   * 4) Compute new store size
   * </pre>
   * 
   * @param compactedFiles list of files that were compacted
   * @param compactedFile StoreFile that is the result of the compaction
   * @return StoreFile created. May be null.
   * @throws IOException
   */
  private StoreFile completeCompaction(final List<StoreFile> compactedFiles,
    final HFile.Writer compactedFile)
  throws IOException {
    // 1. Moving the new files into place -- if there is a new file (may not
    // be if all cells were expired or deleted).
    StoreFile result = null;
    if (compactedFile != null) {
      Path p = null;
      try {
        p = StoreFile.rename(this.fs, compactedFile.getPath(),
          StoreFile.getRandomFilename(fs, this.homedir));
      } catch (IOException e) {
        LOG.error("Failed move of compacted file " + compactedFile.getPath(), e);
        return null;
      }
      result = new StoreFile(this.fs, p, blockcache, this.conf, this.inMemory);
    }
    this.lock.writeLock().lock();
    try {
      try {
        // 2. Unloading
        // 3. Loading the new TreeMap.
        // Change this.storefiles so it reflects new state but do not
        // delete old store files until we have sent out notification of
        // change in case old files are still being accessed by outstanding
        // scanners.
        for (Map.Entry<Long, StoreFile> e: this.storefiles.entrySet()) {
          if (compactedFiles.contains(e.getValue())) {
            this.storefiles.remove(e.getKey());
          }
        }
        // If a StoreFile result, move it into place.  May be null.
        if (result != null) {
          Long orderVal = Long.valueOf(result.getMaxSequenceId());
          this.storefiles.put(orderVal, result);
        }

        // WARN ugly hack here, but necessary sadly.
        ReadWriteConsistencyControl.resetThreadReadPoint(region.getRWCC());
<<<<<<< HEAD
        
=======

>>>>>>> b9e41678
        // Tell observers that list of StoreFiles has changed.
        notifyChangedReadersObservers();
        // Finally, delete old store files.
        for (StoreFile hsf: compactedFiles) {
          hsf.delete();
        }
      } catch (IOException e) {
        e = RemoteExceptionHandler.checkIOException(e);
        LOG.error("Failed replacing compacted files in " + this.storeNameStr +
          ". Compacted file is " + (result == null? "none": result.toString()) +
          ".  Files replaced " + compactedFiles.toString() +
          " some of which may have been already removed", e);
      }
      // 4. Compute new store size
      this.storeSize = 0L;
      for (StoreFile hsf : this.storefiles.values()) {
        Reader r = hsf.getReader();
        if (r == null) {
          LOG.warn("StoreFile " + hsf + " has a null Reader");
          continue;
        }
        this.storeSize += r.length();
      }
    } finally {
      this.lock.writeLock().unlock();
    }
    return result;
  }

  // ////////////////////////////////////////////////////////////////////////////
  // Accessors.
  // (This is the only section that is directly useful!)
  //////////////////////////////////////////////////////////////////////////////
  /**
   * @return the number of files in this store
   */
  public int getNumberOfstorefiles() {
    return this.storefiles.size();
  }
  

  /*
   * @param wantedVersions How many versions were asked for.
   * @return wantedVersions or this families' VERSIONS.
   */
  int versionsToReturn(final int wantedVersions) {
    if (wantedVersions <= 0) {
      throw new IllegalArgumentException("Number of versions must be > 0");
    }
    // Make sure we do not return more than maximum versions for this store.
    int maxVersions = this.family.getMaxVersions();
    return wantedVersions > maxVersions ? maxVersions: wantedVersions;
  }

  static void expiredOrDeleted(final Set<KeyValue> set, final KeyValue kv) {
    boolean b = set.remove(kv);
    if (LOG.isDebugEnabled()) {
      LOG.debug(kv.toString() + " expired: " + b);
    }
  }

  static boolean isExpired(final KeyValue key, final long oldestTimestamp) {
    return key.getTimestamp() < oldestTimestamp;
  }

  /**
   * Find the key that matches <i>row</i> exactly, or the one that immediately
   * preceeds it. WARNING: Only use this method on a table where writes occur 
   * with strictly increasing timestamps. This method assumes this pattern of 
   * writes in order to make it reasonably performant.  Also our search is
   * dependent on the axiom that deletes are for cells that are in the container
   * that follows whether a memstore snapshot or a storefile, not for the
   * current container: i.e. we'll see deletes before we come across cells we
   * are to delete. Presumption is that the memstore#kvset is processed before
   * memstore#snapshot and so on.
   * @param kv First possible item on targeted row; i.e. empty columns, latest
   * timestamp and maximum type.
   * @return Found keyvalue or null if none found.
   * @throws IOException
   */
  KeyValue getRowKeyAtOrBefore(final KeyValue kv)
  throws IOException {
    GetClosestRowBeforeTracker state = new GetClosestRowBeforeTracker(
      this.comparator, kv, this.ttl, this.region.getRegionInfo().isMetaRegion());
    this.lock.readLock().lock();
    try {
      // First go to the memstore.  Pick up deletes and candidates.
      this.memstore.getRowKeyAtOrBefore(state);
      // Check if match, if we got a candidate on the asked for 'kv' row.
      // Process each store file. Run through from newest to oldest.
      Map<Long, StoreFile> m = this.storefiles.descendingMap();
      for (Map.Entry<Long, StoreFile> e : m.entrySet()) {
        // Update the candidate keys from the current map file
        rowAtOrBeforeFromStoreFile(e.getValue(), state);
      }
      return state.getCandidate();
    } finally {
      this.lock.readLock().unlock();
    }
  }

  /*
   * Check an individual MapFile for the row at or before a given row.
   * @param f
   * @param state
   * @throws IOException
   */
  private void rowAtOrBeforeFromStoreFile(final StoreFile f,
    final GetClosestRowBeforeTracker state)
  throws IOException {
    Reader r = f.getReader();
    if (r == null) {
      LOG.warn("StoreFile " + f + " has a null Reader");
      return;
    }
    // TODO: Cache these keys rather than make each time?
    byte [] fk = r.getFirstKey();
    KeyValue firstKV = KeyValue.createKeyValueFromKey(fk, 0, fk.length);
    byte [] lk = r.getLastKey();
    KeyValue lastKV = KeyValue.createKeyValueFromKey(lk, 0, lk.length);
    KeyValue firstOnRow = state.getTargetKey();
    if (this.comparator.compareRows(lastKV, firstOnRow) < 0) {
      // If last key in file is not of the target table, no candidates in this
      // file.  Return.
      if (!state.isTargetTable(lastKV)) return;
      // If the row we're looking for is past the end of file, set search key to
      // last key. TODO: Cache last and first key rather than make each time.
      firstOnRow = new KeyValue(lastKV.getRow(), HConstants.LATEST_TIMESTAMP);
    }
    // Get a scanner that caches blocks and that uses pread.
    HFileScanner scanner = r.getScanner(true, true);
    // Seek scanner.  If can't seek it, return.
    if (!seekToScanner(scanner, firstOnRow, firstKV)) return;
    // If we found candidate on firstOnRow, just return. THIS WILL NEVER HAPPEN!
    // Unlikely that there'll be an instance of actual first row in table.
    if (walkForwardInSingleRow(scanner, firstOnRow, state)) return;
    // If here, need to start backing up.
    while (scanner.seekBefore(firstOnRow.getBuffer(), firstOnRow.getKeyOffset(),
       firstOnRow.getKeyLength())) {
      KeyValue kv = scanner.getKeyValue();
      if (!state.isTargetTable(kv)) break;
      if (!state.isBetterCandidate(kv)) break;
      // Make new first on row.
      firstOnRow = new KeyValue(kv.getRow(), HConstants.LATEST_TIMESTAMP);
      // Seek scanner.  If can't seek it, break.
      if (!seekToScanner(scanner, firstOnRow, firstKV)) break;
      // If we find something, break;
      if (walkForwardInSingleRow(scanner, firstOnRow, state)) break;
    }
  }

  /*
   * Seek the file scanner to firstOnRow or first entry in file.
   * @param scanner
   * @param firstOnRow
   * @param firstKV
   * @return True if we successfully seeked scanner.
   * @throws IOException
   */
  private boolean seekToScanner(final HFileScanner scanner,
    final KeyValue firstOnRow, final KeyValue firstKV)
  throws IOException {
    KeyValue kv = firstOnRow;
    // If firstOnRow < firstKV, set to firstKV
    if (this.comparator.compareRows(firstKV, firstOnRow) == 0) kv = firstKV;
    int result = scanner.seekTo(kv.getBuffer(), kv.getKeyOffset(),
      kv.getKeyLength());
    return result >= 0;
  }

  /*
   * When we come in here, we are probably at the kv just before we break into
   * the row that firstOnRow is on.  Usually need to increment one time to get
   * on to the row we are interested in.
   * @param scanner
   * @param firstOnRow
   * @param state
   * @return True we found a candidate.
   * @throws IOException
   */
  private boolean walkForwardInSingleRow(final HFileScanner scanner,
    final KeyValue firstOnRow, final GetClosestRowBeforeTracker state)
  throws IOException {
    boolean foundCandidate = false;
    do {
      KeyValue kv = scanner.getKeyValue();
      // If we are not in the row, skip.
      if (this.comparator.compareRows(kv, firstOnRow) < 0) continue;
      // Did we go beyond the target row? If so break.
      if (state.isTooFar(kv, firstOnRow)) break;
      if (state.isExpired(kv)) {
        continue;
      }
      // If we added something, this row is a contender. break.
      if (state.handle(kv)) {
        foundCandidate = true;
        break;
      }
    } while(scanner.next());
    return foundCandidate;
  }

  /**
   * Determines if HStore can be split
   * @param force Whether to force a split or not.
   * @return a StoreSize if store can be split, null otherwise.
   */
  StoreSize checkSplit(final boolean force) {
    this.lock.readLock().lock();
    try {
      // Iterate through all store files
      if (this.storefiles.isEmpty()) {
        return null;
      }
      if (!force && (storeSize < this.desiredMaxFileSize)) {
        return null;
      }

      if (this.region.getRegionInfo().isMetaRegion()) {
        if (force) {
          LOG.warn("Cannot split meta regions in HBase 0.20");
        }
        return null;
      }

      // Not splitable if we find a reference store file present in the store.
      boolean splitable = true;
      long maxSize = 0L;
      Long mapIndex = Long.valueOf(0L);
      for (Map.Entry<Long, StoreFile> e: storefiles.entrySet()) {
        StoreFile sf = e.getValue();
        if (splitable) {
          splitable = !sf.isReference();
          if (!splitable) {
            // RETURN IN MIDDLE OF FUNCTION!!! If not splitable, just return.
            if (LOG.isDebugEnabled()) {
              LOG.debug(sf +  " is not splittable");
            }
            return null;
          }
        }
        Reader r = sf.getReader();
        if (r == null) {
          LOG.warn("Storefile " + sf + " Reader is null");
          continue;
        }
        long size = r.length();
        if (size > maxSize) {
          // This is the largest one so far
          maxSize = size;
          mapIndex = e.getKey();
        }
      }
      StoreFile sf = this.storefiles.get(mapIndex);
      HFile.Reader r = sf.getReader();
      if (r == null) {
        LOG.warn("Storefile " + sf + " Reader is null");
        return null;
      }
      // Get first, last, and mid keys.  Midkey is the key that starts block
      // in middle of hfile.  Has column and timestamp.  Need to return just
      // the row we want to split on as midkey.
      byte [] midkey = r.midkey();
      if (midkey != null) {
        KeyValue mk = KeyValue.createKeyValueFromKey(midkey, 0, midkey.length);
        byte [] fk = r.getFirstKey();
        KeyValue firstKey = KeyValue.createKeyValueFromKey(fk, 0, fk.length);
        byte [] lk = r.getLastKey();
        KeyValue lastKey = KeyValue.createKeyValueFromKey(lk, 0, lk.length);
        // if the midkey is the same as the first and last keys, then we cannot
        // (ever) split this region. 
        if (this.comparator.compareRows(mk, firstKey) == 0 && 
            this.comparator.compareRows(mk, lastKey) == 0) {
          if (LOG.isDebugEnabled()) {
            LOG.debug("cannot split because midkey is the same as first or " +
              "last row");
          }
          return null;
        }
        return new StoreSize(maxSize, mk.getRow());
      }
    } catch(IOException e) {
      LOG.warn("Failed getting store size for " + this.storeNameStr, e);
    } finally {
      this.lock.readLock().unlock();
    }
    return null;
  }
  
  /** @return aggregate size of HStore */
  public long getSize() {
    return storeSize;
  }
  
  //////////////////////////////////////////////////////////////////////////////
  // File administration
  //////////////////////////////////////////////////////////////////////////////

  /**
   * Return a scanner for both the memstore and the HStore files
   */
  protected KeyValueScanner getScanner(Scan scan,
      final NavigableSet<byte []> targetCols) {
    lock.readLock().lock();
    try {
      return new StoreScanner(this, scan, targetCols);
    } finally {
      lock.readLock().unlock();
    }
  }

  @Override
  public String toString() {
    return this.storeNameStr;
  }

  /**
   * @return Count of store files
   */
  int getStorefilesCount() {
    return this.storefiles.size();
  }

  /**
   * @return The size of the store files, in bytes.
   */
  long getStorefilesSize() {
    long size = 0;
    for (StoreFile s: storefiles.values()) {
      Reader r = s.getReader();
      if (r == null) {
        LOG.warn("StoreFile " + s + " has a null Reader");
        continue;
      }
      size += r.length();
    }
    return size;
  }

  /**
   * @return The size of the store file indexes, in bytes.
   */
  long getStorefilesIndexSize() {
    long size = 0;
    for (StoreFile s: storefiles.values()) {
      Reader r = s.getReader();
      if (r == null) {
        LOG.warn("StoreFile " + s + " has a null Reader");
        continue;
      }
      size += r.indexSize();
    }
    return size;
  }

  /*
   * Datastructure that holds size and row to split a file around.
   * TODO: Take a KeyValue rather than row.
   */
  static class StoreSize {
    private final long size;
    private final byte [] row;

    StoreSize(long size, byte [] row) {
      this.size = size;
      this.row = row;
    }
    /* @return the size */
    long getSize() {
      return size;
    }

    byte [] getSplitRow() {
      return this.row;
    }
  }

  HRegion getHRegion() {
    return this.region;
  }

  HRegionInfo getHRegionInfo() {
    return this.region.regionInfo;
  }

  /**
   * Convenience method that implements the old MapFile.getClosest on top of
   * HFile Scanners.  getClosest used seek to the asked-for key or just after
   * (HFile seeks to the key or just before).
   * @param s Scanner to use
   * @param kv Key to find.
   * @return True if we were able to seek the scanner to <code>b</code> or to
   * the key just after.
   * @throws IOException 
   */
  static boolean getClosest(final HFileScanner s, final KeyValue kv)
  throws IOException {
    // Pass offsets to key content of a KeyValue; thats whats in the hfile index.
    int result = s.seekTo(kv.getBuffer(), kv.getKeyOffset(), kv.getKeyLength());
    if (result < 0) {
      // Not in file.  Will the first key do?
      if (!s.seekTo()) {
        return false;
      }
    } else if (result > 0) {
      // Less than what was asked for but maybe < because we're asking for
      // r/c/LATEST_TIMESTAMP -- what was returned was r/c-1/SOME_TS...
      // A next will get us a r/c/SOME_TS.
      if (!s.next()) {
        return false;
      }
    }
    return true;
  }

  /**
   * @param kv
   * @param columns Can be null
   * @return True if column matches.
   */
  static boolean matchingColumns(final KeyValue kv, final Set<byte []> columns) {
    if (columns == null) {
      return true;
    }
    // Only instantiate columns if lots of columns to test.
    if (columns.size() > 100) {
      return columns.contains(kv.getColumn());
    }
    for (byte [] column: columns) {
      if (kv.matchingColumn(column)) {
        return true;
      }
    }
    return false;
  }
  
  //
  // HBASE-880/1249/1304
  //
  
  /**
   * Retrieve results from this store given the specified Get parameters.
   * @param get Get operation
   * @param columns List of columns to match, can be empty (not null)
   * @param result List to add results to 
   * @throws IOException
   */
  public void get(Get get, NavigableSet<byte[]> columns, List<KeyValue> result) 
  throws IOException {
    KeyComparator keyComparator = this.comparator.getRawComparator();

    // Column matching and version enforcement
    QueryMatcher matcher = new QueryMatcher(get, this.family.getName(), columns,
      this.ttl, keyComparator, versionsToReturn(get.getMaxVersions()));
    this.lock.readLock().lock();
    try {
      // Read from memstore
      if(this.memstore.get(matcher, result)) {
        // Received early-out from memstore
        return;
      }
    
      // Check if we even have storefiles
      if (this.storefiles.isEmpty()) {
        return;
      }
    
      // Get storefiles for this store
      List<HFileScanner> storefileScanners = new ArrayList<HFileScanner>();
      for (StoreFile sf : this.storefiles.descendingMap().values()) {
        HFile.Reader r = sf.getReader();
        if (r == null) {
          LOG.warn("StoreFile " + sf + " has a null Reader");
          continue;
        }
        // Get a scanner that caches the block and uses pread
        storefileScanners.add(r.getScanner(true, true));
      }
    
      // StoreFileGetScan will handle reading this store's storefiles
      StoreFileGetScan scanner = new StoreFileGetScan(storefileScanners, matcher);
    
      // Run a GET scan and put results into the specified list 
      scanner.get(result);
    } finally {
      this.lock.readLock().unlock();
    }
  }

  /**
   * Increments the value for the given row/family/qualifier.
   *
   * This function will always be seen as atomic by other readers
   * because it only puts a single KV to memstore. Thus no
   * read/write control necessary.
   * 
   * @param row
   * @param f
   * @param qualifier
   * @param newValue the new value to set into memstore
   * @return memstore size delta
   * @throws IOException
   */
  public long updateColumnValue(byte [] row, byte [] f,
      byte [] qualifier, long newValue)
  throws IOException {
    List<KeyValue> result = new ArrayList<KeyValue>();
    KeyComparator keyComparator = this.comparator.getRawComparator();

    KeyValue kv = null;
    // Setting up the QueryMatcher
    Get get = new Get(row);
    NavigableSet<byte[]> qualifiers =
      new TreeSet<byte[]>(Bytes.BYTES_COMPARATOR);
    qualifiers.add(qualifier);
    QueryMatcher matcher = new QueryMatcher(get, f, qualifiers, this.ttl,
      keyComparator, 1);

    // lock memstore snapshot for this critical section:
    this.lock.readLock().lock();
    memstore.readLockLock();
    try {
      int memstoreCode = this.memstore.getWithCode(matcher, result);

      if (memstoreCode != 0) {
        // was in memstore (or snapshot)
        kv = result.get(0).clone();
        byte [] buffer = kv.getBuffer();
        int valueOffset = kv.getValueOffset();
        Bytes.putBytes(buffer, valueOffset, Bytes.toBytes(newValue), 0,
            Bytes.SIZEOF_LONG);
        if (memstoreCode == 2) {
          // from snapshot, assign new TS
          long currTs = System.currentTimeMillis();
          if (currTs == kv.getTimestamp()) {
            currTs++; // unlikely but catastrophic
          }
          Bytes.putBytes(buffer, kv.getTimestampOffset(),
              Bytes.toBytes(currTs), 0, Bytes.SIZEOF_LONG);
        }
      } else {
        kv = new KeyValue(row, f, qualifier,
            System.currentTimeMillis(),
            Bytes.toBytes(newValue));
      }
      return add(kv);
      // end lock
    } finally {
      memstore.readLockUnlock();
      this.lock.readLock().unlock();
    }
  }

  /**
   * See if there's too much store files in this store
   * @return true if number of store files is greater than
   *  the number defined in compactionThreshold
   */
  public boolean hasTooManyStoreFiles() {
    return this.storefiles.size() > this.compactionThreshold;
  }
  
  public static final long FIXED_OVERHEAD = ClassSize.align(
      ClassSize.OBJECT + (17 * ClassSize.REFERENCE) +
      (6 * Bytes.SIZEOF_LONG) + (3 * Bytes.SIZEOF_INT) + Bytes.SIZEOF_BOOLEAN +
      ClassSize.align(ClassSize.ARRAY));
  
  public static final long DEEP_OVERHEAD = ClassSize.align(FIXED_OVERHEAD +
      ClassSize.OBJECT + ClassSize.REENTRANT_LOCK + 
      ClassSize.CONCURRENT_SKIPLISTMAP + 
      ClassSize.CONCURRENT_SKIPLISTMAP_ENTRY + ClassSize.OBJECT);
      
  @Override
  public long heapSize() {
    return DEEP_OVERHEAD + this.memstore.heapSize();
  }

  public StoreFlusher getStoreFlusher(long cacheFlushId) {
    return new StoreFlusherImpl(cacheFlushId);
  }

  private class StoreFlusherImpl implements StoreFlusher {

    private long cacheFlushId;
    private SortedSet<KeyValue> snapshot;
    private StoreFile storeFile;

    private StoreFlusherImpl(long cacheFlushId) {
      this.cacheFlushId = cacheFlushId;
    }


    @Override
    public void prepare() {
      memstore.snapshot();
      this.snapshot = memstore.getSnapshot();
    }

    @Override
    public void flushCache() throws IOException {
      storeFile = Store.this.flushCache(cacheFlushId, snapshot);
    }

    @Override
    public boolean commit() throws IOException {
      if (storeFile == null) {
      return false;
      }
      // Add new file to store files.  Clear snapshot too while we have the
      // Store write lock.
      return Store.this.updateStorefiles(cacheFlushId,storeFile, snapshot);
    }
  }
}<|MERGE_RESOLUTION|>--- conflicted
+++ resolved
@@ -291,7 +291,7 @@
    *
    * We can ignore any log message that has a sequence ID that's equal to or 
    * lower than maxSeqID.  (Because we know such log messages are already 
-   * reflected in the HFiles.)
+   * reflected in the MapFiles.)
    *
    * @return the new max sequence id as per the log, or -1 if no log recovered
    */
@@ -306,14 +306,9 @@
     if (stat.getLen() <= 0) {
       LOG.warn("Passed reconstruction log " + reconstructionLog +
         " is zero-length. Deleting existing file");
-<<<<<<< HEAD
-       fs.delete(reconstructionLog, false);
-=======
       fs.delete(reconstructionLog, false);
->>>>>>> b9e41678
       return -1;
     }
-
     // TODO: This could grow large and blow heap out.  Need to get it into
     // general memory usage accounting.
     long maxSeqIdInLog = -1;
@@ -325,22 +320,13 @@
       reconstructionLog, this.conf);
     try {
       HLogKey key = HLog.newKey(conf);
-      WALEdit edits = new WALEdit();
+      KeyValue val = new KeyValue();
       long skippedEdits = 0;
       long editsCount = 0;
       // How many edits to apply before we send a progress report.
       int reportInterval =
         this.conf.getInt("hbase.hstore.report.interval.edits", 2000);
-
-      // TBD: Need to add an exception handler around logReader.next.
-      //
-      // A transaction now appears as a single edit. If logReader.next()
-      // returns an exception, then it must be a incomplete/partial
-      // transaction at the end of the file. Rather than bubble up
-      // the exception, we should catch it and simply ignore the
-      // partial transaction during this recovery phase.
-      //
-      while (logReader.next(key, edits)) {
+      while (logReader.next(key, val)) {
         if (firstSeqIdInLog == -1) {
           firstSeqIdInLog = key.getLogSeqNum();
         }
@@ -349,19 +335,15 @@
           skippedEdits++;
           continue;
         }
-        for (KeyValue kv : edits.getKeyValues())
-        {
-          // Check this edit is for me. Also, guard against writing the special
-          // METACOLUMN info such as HBASE::CACHEFLUSH entries
-          if (kv.matchingFamily(HLog.METAFAMILY) ||
-              !Bytes.equals(key.getRegionName(), region.regionInfo.getRegionName()) ||
-              !kv.matchingFamily(family.getName())) {
-              continue;
-            }
-          // Add anything as value as long as we use same instance each time.
-          reconstructedCache.add(kv);
-        }
-
+        // Check this edit is for me. Also, guard against writing the special
+        // METACOLUMN info such as HBASE::CACHEFLUSH entries
+        if (val.matchingFamily(HLog.METAFAMILY) ||
+          !Bytes.equals(key.getRegionName(), region.regionInfo.getRegionName()) ||
+          !val.matchingFamily(family.getName())) {
+          continue;
+        }
+        // Add anything as value as long as we use same instance each time.
+        reconstructedCache.add(val);
         editsCount++;
         // Every 2k edits, tell the reporter we're making progress.
         // Have seen 60k edits taking 3minutes to complete.
@@ -369,7 +351,7 @@
           reporter.progress();
         }
         // Instantiate a new KeyValue to perform Writable on
-        edits = new WALEdit();
+        val = new KeyValue();
       }
       if (LOG.isDebugEnabled()) {
         LOG.debug("Applied " + editsCount + ", skipped " + skippedEdits +
@@ -380,7 +362,7 @@
     } finally {
       logReader.close();
     }
-
+    
     if (reconstructedCache.size() > 0) {
       // We create a "virtual flush" at maxSeqIdInLog+1.
       if (LOG.isDebugEnabled()) {
@@ -747,15 +729,9 @@
         // A problem with the above heuristic is that we could go through all of
         // filesToCompact and the above condition could hold for all files and
         // we'd end up with nothing to compact.  To protect against this, we'll
-<<<<<<< HEAD
-        // compact the tail -- up to the last 4 files -- of filesToCompact
-        // regardless.
-        int tail = Math.min(countOfFiles, 4);
-=======
         // compact the tail -- up to the last 3 files -- of filesToCompact
         // regardless.
         int tail = Math.min(countOfFiles, 3);
->>>>>>> b9e41678
         for (point = 0; point < (countOfFiles - tail); point++) {
           if (((fileSizes[point] < fileSizes[point + 1] * 2) &&
                (countOfFiles - point) <= maxFilesToCompact)) {
@@ -1019,11 +995,7 @@
 
         // WARN ugly hack here, but necessary sadly.
         ReadWriteConsistencyControl.resetThreadReadPoint(region.getRWCC());
-<<<<<<< HEAD
-        
-=======
-
->>>>>>> b9e41678
+
         // Tell observers that list of StoreFiles has changed.
         notifyChangedReadersObservers();
         // Finally, delete old store files.
